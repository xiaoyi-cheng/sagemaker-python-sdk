# Copyright 2017-2020 Amazon.com, Inc. or its affiliates. All Rights Reserved.
#
# Licensed under the Apache License, Version 2.0 (the "License"). You
# may not use this file except in compliance with the License. A copy of
# the License is located at
#
#     http://aws.amazon.com/apache2.0/
#
# or in the "license" file accompanying this file. This file is
# distributed on an "AS IS" BASIS, WITHOUT WARRANTIES OR CONDITIONS OF
# ANY KIND, either express or implied. See the License for the specific
# language governing permissions and limitations under the License.
from __future__ import absolute_import

import inspect
import os
import tarfile

import pytest
from mock import Mock, patch

from contextlib import contextmanager
from sagemaker import fw_utils
from sagemaker.utils import name_from_image

DATA_DIR = "data_dir"
BUCKET_NAME = "mybucket"
ROLE = "Sagemaker"
REGION = "us-west-2"
SCRIPT_PATH = "script.py"
TIMESTAMP = "2017-10-10-14-14-15"
ECR_PREFIX_FORMAT = "{}.dkr.ecr.mars-south-3.amazonaws.com"

MOCK_ACCOUNT = "520713654638"
MOCK_FRAMEWORK = "mlfw"
MOCK_REGION = "mars-south-3"
MOCK_ACCELERATOR = "eia1.medium"
MOCK_HKG_REGION = "ap-east-1"
MOCK_BAH_REGION = "me-south-1"


ORIGINAL_FW_VERSIONS = {
    "pytorch": ["0.4", "0.4.0", "1.0", "1.0.0"],
    "mxnet": ["0.12", "0.12.1", "1.0", "1.0.0", "1.1", "1.1.0", "1.2", "1.2.1"],
    "tensorflow": [
        "1.4",
        "1.4.1",
        "1.5",
        "1.5.0",
        "1.6",
        "1.6.0",
        "1.7",
        "1.7.0",
        "1.8",
        "1.8.0",
        "1.9",
        "1.9.0",
        "1.10",
        "1.10.0",
    ],
}


SERVING_FW_VERSIONS = {
    "pytorch": ["1.1", "1.1.0"],
    "mxnet": ["1.3", "1.3.0", "1.4.0"],
    "tensorflow": ["1.11", "1.11.0", "1.12", "1.12.0"],
}


def get_account(framework, framework_version, py_version="py3"):
    if (
        framework_version in ORIGINAL_FW_VERSIONS[framework]
        or framework_version in SERVING_FW_VERSIONS[framework]
        or is_mxnet_1_4_py2(
            framework, framework_version, py_version
        )  # except for MXNet 1.4.1 (1.4) py2 Asimov teams owns both py2 and py3
    ):
        return fw_utils.DEFAULT_ACCOUNT
    return fw_utils.ASIMOV_DEFAULT_ACCOUNT


def get_repo_name(framework, framework_version, is_serving=False, py_version="py3"):
    if (
        framework_version in ORIGINAL_FW_VERSIONS[framework]
        or framework_version in SERVING_FW_VERSIONS[framework]
        or is_mxnet_1_4_py2(framework, framework_version, py_version)
    ):  # except for MXNet 1.4.1 (1.4) py2 Asimov teams owns both py2 and py3
        # TODO: check whether sagemaker-{}-serving images actually exist for ORIGINAL_FW_VERSIONS
        if is_serving:
            ecr_repo = "sagemaker-{}-serving"
        else:
            ecr_repo = "sagemaker-{}"
            if framework == "tensorflow" and framework_version in SERVING_FW_VERSIONS[framework]:
                framework = framework + "-scriptmode"
    elif is_serving:
        ecr_repo = "{}-inference"
    else:
        ecr_repo = "{}-training"
    return ecr_repo.format(framework)


def is_mxnet_1_4_py2(framework, framework_version, py_version):
    return framework == "mxnet" and py_version == "py2" and framework_version in ["1.4", "1.4.1"]


@pytest.fixture(
    scope="module",
    params=["0.4", "0.4.0", "1.0", "1.0.0", "1.1", "1.1.0", "1.2", "1.2.0", "1.3", "1.3.1"],
)
def pytorch_version(request):
    return request.param


@pytest.fixture(
    scope="module",
    params=[
        "0.12",
        "0.12.1",
        "1.0",
        "1.0.0",
        "1.1",
        "1.1.0",
        "1.2",
        "1.2.1",
        "1.3",
        "1.3.0",
        "1.4",
        "1.4.0",
        "1.4.1",
        "1.6",
        "1.6.0",
    ],
)
def mxnet_version(request):
    return request.param


@contextmanager
def cd(path):
    old_dir = os.getcwd()
    os.chdir(path)
    yield
    os.chdir(old_dir)


@pytest.fixture()
def sagemaker_session():
    boto_mock = Mock(name="boto_session", region_name=REGION)
    session_mock = Mock(
        name="sagemaker_session", boto_session=boto_mock, s3_client=None, s3_resource=None
    )
    session_mock.default_bucket = Mock(name="default_bucket", return_value=BUCKET_NAME)
    session_mock.expand_role = Mock(name="expand_role", return_value=ROLE)
    session_mock.sagemaker_client.describe_training_job = Mock(
        return_value={"ModelArtifacts": {"S3ModelArtifacts": "s3://m/m.tar.gz"}}
    )
    return session_mock


@patch("sagemaker.fw_utils.get_ecr_image_uri_prefix")
def test_create_image_uri_cpu(ecr_prefix):
    ecr_prefix.return_value = ECR_PREFIX_FORMAT.format("23")
    image_uri = fw_utils.create_image_uri(
        MOCK_REGION, MOCK_FRAMEWORK, "ml.c4.large", "1.0rc", "py2", "23"
    )
    assert image_uri == "23.dkr.ecr.mars-south-3.amazonaws.com/sagemaker-mlfw:1.0rc-cpu-py2"

    image_uri = fw_utils.create_image_uri(
        MOCK_REGION, MOCK_FRAMEWORK, "local", "1.0rc", "py2", "23"
    )
    assert image_uri == "23.dkr.ecr.mars-south-3.amazonaws.com/sagemaker-mlfw:1.0rc-cpu-py2"

    ecr_prefix.return_value = "246785580436.dkr.ecr.us-gov-west-1.amazonaws.com"
    image_uri = fw_utils.create_image_uri(
        "us-gov-west-1", MOCK_FRAMEWORK, "ml.c4.large", "1.0rc", "py2"
    )
    assert (
        image_uri == "246785580436.dkr.ecr.us-gov-west-1.amazonaws.com/sagemaker-mlfw:1.0rc-cpu-py2"
    )

    ecr_prefix.return_value = "744548109606.dkr.ecr.us-iso-east-1.c2s.ic.gov"
    image_uri = fw_utils.create_image_uri(
        "us-iso-east-1", MOCK_FRAMEWORK, "ml.c4.large", "1.0rc", "py2"
    )
    assert image_uri == "744548109606.dkr.ecr.us-iso-east-1.c2s.ic.gov/sagemaker-mlfw:1.0rc-cpu-py2"


@patch("sagemaker.fw_utils.get_ecr_image_uri_prefix", return_value=ECR_PREFIX_FORMAT.format("23"))
def test_create_image_uri_no_python(ecr_prefix):
    image_uri = fw_utils.create_image_uri(
        MOCK_REGION, MOCK_FRAMEWORK, "ml.c4.large", "1.0rc", account="23"
    )
    assert image_uri == "23.dkr.ecr.mars-south-3.amazonaws.com/sagemaker-mlfw:1.0rc-cpu"


def test_create_image_uri_bad_python():
    with pytest.raises(ValueError):
        fw_utils.create_image_uri(MOCK_REGION, MOCK_FRAMEWORK, "ml.c4.large", "1.0rc", "py0")


@patch("sagemaker.fw_utils.get_ecr_image_uri_prefix", return_value=ECR_PREFIX_FORMAT.format("23"))
def test_create_image_uri_gpu(ecr_prefix):
    image_uri = fw_utils.create_image_uri(
        MOCK_REGION, MOCK_FRAMEWORK, "ml.p3.2xlarge", "1.0rc", "py3", "23"
    )
    assert image_uri == "23.dkr.ecr.mars-south-3.amazonaws.com/sagemaker-mlfw:1.0rc-gpu-py3"

    image_uri = fw_utils.create_image_uri(
        MOCK_REGION, MOCK_FRAMEWORK, "local_gpu", "1.0rc", "py3", "23"
    )
    assert image_uri == "23.dkr.ecr.mars-south-3.amazonaws.com/sagemaker-mlfw:1.0rc-gpu-py3"


@patch("sagemaker.fw_utils.get_ecr_image_uri_prefix", return_value=ECR_PREFIX_FORMAT.format("23"))
def test_create_image_uri_accelerator_tfs(ecr_prefix):
    image_uri = fw_utils.create_image_uri(
        MOCK_REGION,
        "tensorflow-serving",
        "ml.c4.large",
        "1.1.0",
        accelerator_type="ml.eia1.large",
        account="23",
    )
    assert (
        image_uri
        == "23.dkr.ecr.mars-south-3.amazonaws.com/sagemaker-tensorflow-serving-eia:1.1.0-cpu"
    )


@patch(
    "sagemaker.fw_utils.get_ecr_image_uri_prefix",
    return_value=ECR_PREFIX_FORMAT.format(MOCK_ACCOUNT),
)
def test_create_image_uri_default_account(ecr_prefix):
    image_uri = fw_utils.create_image_uri(
        MOCK_REGION, MOCK_FRAMEWORK, "ml.p3.2xlarge", "1.0rc", "py3"
    )
    assert (
        image_uri == "520713654638.dkr.ecr.mars-south-3.amazonaws.com/sagemaker-mlfw:1.0rc-gpu-py3"
    )


def test_create_image_uri_gov_cloud():
    image_uri = fw_utils.create_image_uri(
        "us-gov-west-1", MOCK_FRAMEWORK, "ml.p3.2xlarge", "1.0rc", "py3"
    )
    assert (
        image_uri == "246785580436.dkr.ecr.us-gov-west-1.amazonaws.com/sagemaker-mlfw:1.0rc-gpu-py3"
    )


def test_create_image_uri_hkg():
    image_uri = fw_utils.create_image_uri(
        MOCK_HKG_REGION, MOCK_FRAMEWORK, "ml.p3.2xlarge", "1.0rc", "py3"
    )
    assert {
        image_uri == "871362719292.dkr.ecr.ap-east-1.amazonaws.com/sagemaker-mlfw:1.0rc-gpu-py3"
    }


def test_create_image_uri_bah():
    image_uri = fw_utils.create_image_uri(
        MOCK_BAH_REGION, MOCK_FRAMEWORK, "ml.p3.2xlarge", "1.0rc", "py3"
    )
    assert {
        image_uri == "217643126080.dkr.ecr.me-south-1.amazonaws.com/sagemaker-mlfw:1.0rc-gpu-py3"
    }


def test_create_image_uri_cn_north_1():
    image_uri = fw_utils.create_image_uri(
        "cn-north-1", MOCK_FRAMEWORK, "ml.p3.2xlarge", "1.0rc", "py3"
    )
    assert {
        image_uri == "727897471807.dkr.ecr.me-south-1.amazonaws.com/sagemaker-mlfw:1.0rc-gpu-py3"
    }


def test_create_image_uri_cn_northwest_1():
    image_uri = fw_utils.create_image_uri(
        "cn-northwest-1", MOCK_FRAMEWORK, "ml.p3.2xlarge", "1.0rc", "py3"
    )
    assert {
        image_uri == "727897471807.dkr.ecr.me-south-1.amazonaws.com/sagemaker-mlfw:1.0rc-gpu-py3"
    }


def test_create_image_uri_py37_invalid_framework():
    error_message = "{} does not support Python 3.7 at this time.".format(MOCK_FRAMEWORK)

    with pytest.raises(ValueError) as error:
        fw_utils.create_image_uri(REGION, MOCK_FRAMEWORK, "ml.m4.xlarge", "1.4.0", "py37")
    assert error_message in str(error)


def test_create_image_uri_py37():
    image_uri = fw_utils.create_image_uri(
        REGION, "tensorflow-scriptmode", "ml.m4.xlarge", "1.15.2", "py37"
    )
    assert (
        image_uri
        == "763104351884.dkr.ecr.us-west-2.amazonaws.com/tensorflow-training:1.15.2-cpu-py37"
    )


def test_tf_eia_images():
    image_uri = fw_utils.create_image_uri(
        "us-west-2",
        "tensorflow-serving",
        "ml.m4.xlarge",
        "2.0.0",
        "py3",
        accelerator_type="ml.eia1.medium",
    )
    assert (
        image_uri
        == "{}.dkr.ecr.us-west-2.amazonaws.com/tensorflow-inference-eia:2.0.0-cpu".format(
            fw_utils.ASIMOV_PROD_ACCOUNT
        )
    )


def test_mxnet_eia_images():
    image_uri = fw_utils.create_image_uri(
        "us-east-1",
        "mxnet-serving",
        "ml.c4.2xlarge",
        "1.5.1",
        "py3",
        accelerator_type="ml.eia1.large",
    )
    assert (
        image_uri
        == "{}.dkr.ecr.us-east-1.amazonaws.com/mxnet-inference-eia:1.5.1-cpu-py3".format(
            fw_utils.ASIMOV_PROD_ACCOUNT
        )
    )


def test_pytorch_eia_images():
    image_uri = fw_utils.create_image_uri(
        "us-east-1",
        "pytorch-serving",
        "ml.c4.2xlarge",
        "1.3.1",
        "py3",
        accelerator_type="ml.eia1.large",
    )
    assert (
        image_uri
        == "{}.dkr.ecr.us-east-1.amazonaws.com/pytorch-inference-eia:1.3.1-cpu-py3".format(
            fw_utils.ASIMOV_PROD_ACCOUNT
        )
    )


def test_pytorch_eia_py2_error():
    error_message = "pytorch-serving is not supported with Amazon Elastic Inference in Python 2."
    with pytest.raises(ValueError) as error:
        fw_utils.create_image_uri(
            "us-east-1",
            "pytorch-serving",
            "ml.c4.2xlarge",
            "1.3.1",
            "py2",
            accelerator_type="ml.eia1.large",
        )
    assert error_message in str(error)


def test_create_image_uri_override_account():
    image_uri = fw_utils.create_image_uri(
        "us-west-1", MOCK_FRAMEWORK, "ml.p3.2xlarge", "1.0rc", "py3", account="fake"
    )
    assert image_uri == "fake.dkr.ecr.us-west-1.amazonaws.com/sagemaker-mlfw:1.0rc-gpu-py3"


def test_create_image_uri_gov_cloud_override_account():
    image_uri = fw_utils.create_image_uri(
        "us-gov-west-1", MOCK_FRAMEWORK, "ml.p3.2xlarge", "1.0rc", "py3", account="fake"
    )
    assert image_uri == "fake.dkr.ecr.us-gov-west-1.amazonaws.com/sagemaker-mlfw:1.0rc-gpu-py3"


def test_create_image_uri_hkg_override_account():
    image_uri = fw_utils.create_image_uri(
        MOCK_HKG_REGION, MOCK_FRAMEWORK, "ml.p3.2xlarge", "1.0rc", "py3", account="fake"
    )
    assert {image_uri == "fake.dkr.ecr.ap-east-1.amazonaws.com/sagemaker-mlfw:1.0rc-gpu-py3"}


def test_create_dlc_image_uri():
    image_uri = fw_utils.create_image_uri(
        "us-west-2", "tensorflow-scriptmode", "ml.p3.2xlarge", "1.14", "py3"
    )
    assert (
        image_uri
        == "{}.dkr.ecr.us-west-2.amazonaws.com/tensorflow-training:1.14-gpu-py3".format(
            fw_utils.ASIMOV_DEFAULT_ACCOUNT
        )
    )

    image_uri = fw_utils.create_image_uri(
        "us-west-2", "tensorflow-scriptmode", "ml.p3.2xlarge", "1.13.1", "py3"
    )
    assert (
        image_uri
        == "{}.dkr.ecr.us-west-2.amazonaws.com/tensorflow-training:1.13.1-gpu-py3".format(
            fw_utils.ASIMOV_DEFAULT_ACCOUNT
        )
    )

    image_uri = fw_utils.create_image_uri(
        "us-west-2", "tensorflow-serving", "ml.c4.2xlarge", "1.13.1"
    )
    assert image_uri == "{}.dkr.ecr.us-west-2.amazonaws.com/tensorflow-inference:1.13.1-cpu".format(
        fw_utils.ASIMOV_DEFAULT_ACCOUNT
    )

    image_uri = fw_utils.create_image_uri("us-west-2", "mxnet", "ml.p3.2xlarge", "1.4.1", "py3")
    assert image_uri == "{}.dkr.ecr.us-west-2.amazonaws.com/mxnet-training:1.4.1-gpu-py3".format(
        fw_utils.ASIMOV_DEFAULT_ACCOUNT
    )

    image_uri = fw_utils.create_image_uri(
        "us-west-2", "mxnet-serving", "ml.c4.2xlarge", "1.4.1", "py3"
    )
    assert image_uri == "{}.dkr.ecr.us-west-2.amazonaws.com/mxnet-inference:1.4.1-cpu-py3".format(
        fw_utils.ASIMOV_DEFAULT_ACCOUNT
    )

    image_uri = fw_utils.create_image_uri(
        "us-west-2",
        "mxnet-serving",
        "ml.c4.2xlarge",
        "1.4.1",
        "py3",
        accelerator_type="ml.eia1.medium",
    )
    assert (
        image_uri
        == "{}.dkr.ecr.us-west-2.amazonaws.com/mxnet-inference-eia:1.4.1-cpu-py3".format(
            fw_utils.ASIMOV_PROD_ACCOUNT
        )
    )


def test_create_dlc_image_uri_py2():
    image_uri = fw_utils.create_image_uri(
        "us-west-2", "tensorflow-scriptmode", "ml.p3.2xlarge", "1.13.1", "py2"
    )
    assert (
        image_uri
        == "520713654638.dkr.ecr.us-west-2.amazonaws.com/sagemaker-tensorflow-scriptmode:1.13.1-gpu-py2"
    )

    image_uri = fw_utils.create_image_uri(
        "us-west-2", "tensorflow-scriptmode", "ml.p3.2xlarge", "1.14", "py2"
    )
    assert (
        image_uri
        == "{}.dkr.ecr.us-west-2.amazonaws.com/tensorflow-training:1.14-gpu-py2".format(
            fw_utils.ASIMOV_DEFAULT_ACCOUNT
        )
    )

    image_uri = fw_utils.create_image_uri("us-west-2", "mxnet", "ml.p3.2xlarge", "1.4.1", "py2")
    assert image_uri == "520713654638.dkr.ecr.us-west-2.amazonaws.com/sagemaker-mxnet:1.4.1-gpu-py2"

    image_uri = fw_utils.create_image_uri(
        "us-west-2", "mxnet-serving", "ml.c4.2xlarge", "1.3.1", "py2"
    )
    assert (
        image_uri
        == "520713654638.dkr.ecr.us-west-2.amazonaws.com/sagemaker-mxnet-serving:1.3.1-cpu-py2"
    )


def test_create_dlc_image_uri_iso_east_1():
    image_uri = fw_utils.create_image_uri(
        "us-iso-east-1", "tensorflow-scriptmode", "ml.m4.xlarge", "1.13.1", "py3"
    )
    assert (
        image_uri
        == "886529160074.dkr.ecr.us-iso-east-1.c2s.ic.gov/tensorflow-training:1.13.1-cpu-py3"
    )

    image_uri = fw_utils.create_image_uri(
        "us-iso-east-1", "tensorflow-scriptmode", "ml.p3.2xlarge", "1.14", "py2"
    )
    assert (
        image_uri
        == "886529160074.dkr.ecr.us-iso-east-1.c2s.ic.gov/tensorflow-training:1.14-gpu-py2"
    )

    image_uri = fw_utils.create_image_uri(
        "us-iso-east-1", "tensorflow-serving", "ml.m4.xlarge", "1.13.0"
    )
    assert (
        image_uri == "886529160074.dkr.ecr.us-iso-east-1.c2s.ic.gov/tensorflow-inference:1.13.0-cpu"
    )

    image_uri = fw_utils.create_image_uri("us-iso-east-1", "mxnet", "ml.p3.2xlarge", "1.4.1", "py3")
    assert image_uri == "886529160074.dkr.ecr.us-iso-east-1.c2s.ic.gov/mxnet-training:1.4.1-gpu-py3"

    image_uri = fw_utils.create_image_uri(
        "us-iso-east-1", "mxnet-serving", "ml.c4.2xlarge", "1.4.1", "py3"
    )
    assert (
        image_uri == "886529160074.dkr.ecr.us-iso-east-1.c2s.ic.gov/mxnet-inference:1.4.1-cpu-py3"
    )

    image_uri = fw_utils.create_image_uri(
        "us-iso-east-1", "mxnet-serving", "ml.c4.2xlarge", "1.3.1", "py3"
    )
    assert (
        image_uri
        == "744548109606.dkr.ecr.us-iso-east-1.c2s.ic.gov/sagemaker-mxnet-serving:1.3.1-cpu-py3"
    )


def test_create_dlc_image_uri_gov_west_1():
    image_uri = fw_utils.create_image_uri(
        "us-gov-west-1", "tensorflow-scriptmode", "ml.m4.xlarge", "1.13.1", "py3"
    )
    assert (
        image_uri
        == "442386744353.dkr.ecr.us-gov-west-1.amazonaws.com/tensorflow-training:1.13.1-cpu-py3"
    )

    image_uri = fw_utils.create_image_uri(
        "us-gov-west-1", "tensorflow-scriptmode", "ml.p3.2xlarge", "1.14", "py2"
    )
    assert (
        image_uri
        == "442386744353.dkr.ecr.us-gov-west-1.amazonaws.com/tensorflow-training:1.14-gpu-py2"
    )

    image_uri = fw_utils.create_image_uri(
        "us-gov-west-1", "tensorflow-serving", "ml.m4.xlarge", "1.13.0"
    )
    assert (
        image_uri
        == "442386744353.dkr.ecr.us-gov-west-1.amazonaws.com/tensorflow-inference:1.13.0-cpu"
    )

    image_uri = fw_utils.create_image_uri("us-gov-west-1", "mxnet", "ml.p3.2xlarge", "1.4.1", "py3")
    assert (
        image_uri == "442386744353.dkr.ecr.us-gov-west-1.amazonaws.com/mxnet-training:1.4.1-gpu-py3"
    )

    image_uri = fw_utils.create_image_uri(
        "us-gov-west-1", "mxnet-serving", "ml.c4.2xlarge", "1.4.1", "py3"
    )
    assert (
        image_uri
        == "442386744353.dkr.ecr.us-gov-west-1.amazonaws.com/mxnet-inference:1.4.1-cpu-py3"
    )

    image_uri = fw_utils.create_image_uri(
        "us-gov-west-1", "pytorch", "ml.p3.2xlarge", "1.2.0", "py3"
    )
    assert (
        image_uri
        == "442386744353.dkr.ecr.us-gov-west-1.amazonaws.com/pytorch-training:1.2.0-gpu-py3"
    )

    image_uri = fw_utils.create_image_uri(
        "us-gov-west-1", "pytorch-serving", "ml.c4.2xlarge", "1.2.0", "py3"
    )
    assert (
        image_uri
        == "442386744353.dkr.ecr.us-gov-west-1.amazonaws.com/pytorch-inference:1.2.0-cpu-py3"
    )


def test_create_image_uri_pytorch(pytorch_version):
    image_uri = fw_utils.create_image_uri(
        "us-west-2", "pytorch", "ml.p3.2xlarge", pytorch_version, "py3"
    )
    assert image_uri == "{}.dkr.ecr.us-west-2.amazonaws.com/{}:{}-gpu-py3".format(
        get_account("pytorch", pytorch_version),
        get_repo_name("pytorch", pytorch_version),
        pytorch_version,
    )

    if pytorch_version not in ORIGINAL_FW_VERSIONS:
        image_uri = fw_utils.create_image_uri(
            "us-west-2", "pytorch-serving", "ml.c4.2xlarge", pytorch_version, "py2"
        )
        assert image_uri == "{}.dkr.ecr.us-west-2.amazonaws.com/{}:{}-cpu-py2".format(
            get_account("pytorch", pytorch_version),
            get_repo_name("pytorch", pytorch_version, True),
            pytorch_version,
        )


def test_create_image_uri_mxnet(mxnet_version):

    image_uri = fw_utils.create_image_uri(
        "us-west-2", "mxnet", "ml.p3.2xlarge", mxnet_version, "py3"
    )
    assert image_uri == "{}.dkr.ecr.us-west-2.amazonaws.com/{}:{}-gpu-py3".format(
        get_account("mxnet", mxnet_version), get_repo_name("mxnet", mxnet_version), mxnet_version
    )

    if mxnet_version not in ORIGINAL_FW_VERSIONS:
        py_version = "py2"
        image_uri = fw_utils.create_image_uri(
            "us-west-2", "mxnet-serving", "ml.c4.2xlarge", mxnet_version, py_version
        )
        assert image_uri == "{}.dkr.ecr.us-west-2.amazonaws.com/{}:{}-cpu-{}".format(
            get_account("mxnet", mxnet_version, py_version),
            get_repo_name("mxnet", mxnet_version, True, py_version),
            mxnet_version,
            py_version,
        )


def test_create_image_uri_tensorflow(tf_version):
    if tf_version in ORIGINAL_FW_VERSIONS["tensorflow"]:
        image_uri = fw_utils.create_image_uri(
            "us-west-2", "tensorflow", "ml.p3.2xlarge", tf_version, "py2"
        )
        assert image_uri == "{}.dkr.ecr.us-west-2.amazonaws.com/{}:{}-gpu-py2".format(
            get_account("tensorflow", tf_version),
            get_repo_name("tensorflow", tf_version),
            tf_version,
        )
    else:
        image_uri = fw_utils.create_image_uri(
            "us-west-2", "tensorflow-scriptmode", "ml.p3.2xlarge", tf_version, "py3"
        )
        assert image_uri == "{}.dkr.ecr.us-west-2.amazonaws.com/{}:{}-gpu-py3".format(
            get_account("tensorflow", tf_version),
            get_repo_name("tensorflow", tf_version),
            tf_version,
        )

        image_uri = fw_utils.create_image_uri(
            "us-west-2", "tensorflow-serving", "ml.c4.2xlarge", tf_version
        )
        assert image_uri == "{}.dkr.ecr.us-west-2.amazonaws.com/{}:{}-cpu".format(
            get_account("tensorflow", tf_version),
            get_repo_name("tensorflow", tf_version, True),
            tf_version,
        )


@patch(
    "sagemaker.fw_utils.get_ecr_image_uri_prefix",
    return_value=ECR_PREFIX_FORMAT.format(MOCK_ACCOUNT),
)
def test_create_image_uri_accelerator_tf(ecr_prefix):
    image_uri = fw_utils.create_image_uri(
        MOCK_REGION, "tensorflow", "ml.p3.2xlarge", "1.0", "py3", accelerator_type="ml.eia1.medium"
    )
    assert (
        image_uri
        == "520713654638.dkr.ecr.mars-south-3.amazonaws.com/sagemaker-tensorflow-eia:1.0-gpu-py3"
    )


@patch(
    "sagemaker.fw_utils.get_ecr_image_uri_prefix",
    return_value=ECR_PREFIX_FORMAT.format(MOCK_ACCOUNT),
)
def test_create_image_uri_accelerator_mxnet_serving(ecr_prefix):
    image_uri = fw_utils.create_image_uri(
        MOCK_REGION,
        "mxnet-serving",
        "ml.p3.2xlarge",
        "1.0",
        "py3",
        accelerator_type="ml.eia1.medium",
    )
    assert (
        image_uri
        == "520713654638.dkr.ecr.mars-south-3.amazonaws.com/sagemaker-mxnet-serving-eia:1.0-gpu-py3"
    )


@patch(
    "sagemaker.fw_utils.get_ecr_image_uri_prefix",
    return_value=ECR_PREFIX_FORMAT.format(MOCK_ACCOUNT),
)
def test_create_image_uri_local_sagemaker_notebook_accelerator(ecr_prefix):
    image_uri = fw_utils.create_image_uri(
        MOCK_REGION,
        "mxnet",
        "ml.p3.2xlarge",
        "1.0",
        "py3",
        accelerator_type="local_sagemaker_notebook",
    )
    assert (
        image_uri
        == "520713654638.dkr.ecr.mars-south-3.amazonaws.com/sagemaker-mxnet-eia:1.0-gpu-py3"
    )


def test_invalid_accelerator():
    error_message = "{} is not a valid SageMaker Elastic Inference accelerator type.".format(
        MOCK_ACCELERATOR
    )
    # accelerator type is missing 'ml.' prefix
    with pytest.raises(ValueError) as error:
        fw_utils.create_image_uri(
            MOCK_REGION,
            "tensorflow",
            "ml.p3.2xlarge",
            "1.0.0",
            "py3",
            accelerator_type=MOCK_ACCELERATOR,
        )

    assert error_message in str(error)


def test_invalid_framework_accelerator():
    error_message = "{} is not supported with Amazon Elastic Inference.".format(MOCK_FRAMEWORK)
    # accelerator was chosen for unsupported framework
    with pytest.raises(ValueError) as error:
        fw_utils.create_image_uri(
            MOCK_REGION,
            MOCK_FRAMEWORK,
            "ml.p3.2xlarge",
            "1.0.0",
            "py3",
            accelerator_type="ml.eia1.medium",
        )

    assert error_message in str(error)


def test_invalid_framework_accelerator_with_neo():
    error_message = "Neo does not support Amazon Elastic Inference."
    # accelerator was chosen for unsupported framework
    with pytest.raises(ValueError) as error:
        fw_utils.create_image_uri(
            MOCK_REGION,
            "tensorflow",
            "ml.p3.2xlarge",
            "1.0.0",
            "py3",
            accelerator_type="ml.eia1.medium",
            optimized_families=["c5", "p3"],
        )

    assert error_message in str(error)


def test_invalid_instance_type():
    # instance type is missing 'ml.' prefix
    with pytest.raises(ValueError):
        fw_utils.create_image_uri(MOCK_REGION, MOCK_FRAMEWORK, "p3.2xlarge", "1.0.0", "py3")


def test_valid_inferentia_image():
    image_uri = fw_utils.create_image_uri(
        REGION,
        "neo-tensorflow",
        "ml.inf1.2xlarge",
        "1.15.0",
        py_version="py3",
        account=MOCK_ACCOUNT,
    )
    assert (
        image_uri
        == "{}.dkr.ecr.{}.amazonaws.com/sagemaker-neo-tensorflow:1.15.0-inf-py3".format(
            MOCK_ACCOUNT, REGION
        )
    )


def test_invalid_inferentia_region():
    with pytest.raises(ValueError) as e:
        fw_utils.create_image_uri(
            "ap-south-1",
            "neo-tensorflow",
            "ml.inf1.2xlarge",
            "1.15.0",
            py_version="py3",
            account=MOCK_ACCOUNT,
        )
    assert "Inferentia is not supported in region ap-south-1." in str(e)


def test_inferentia_invalid_framework():
    with pytest.raises(ValueError) as e:
        fw_utils.create_image_uri(
            REGION,
            "neo-pytorch",
            "ml.inf1.2xlarge",
            "1.4.0",
            py_version="py3",
            account=MOCK_ACCOUNT,
        )
    assert "Inferentia does not support pytorch." in str(e)


def test_invalid_inferentia_framework_version():
    with pytest.raises(ValueError) as e:
        fw_utils.create_image_uri(
            REGION,
            "neo-tensorflow",
            "ml.inf1.2xlarge",
            "1.15.2",
            py_version="py3",
            account=MOCK_ACCOUNT,
        )
    assert "Inferentia is not supported with tensorflow version 1.15.2." in str(e)


@patch(
    "sagemaker.fw_utils.get_ecr_image_uri_prefix",
    return_value=ECR_PREFIX_FORMAT.format(MOCK_ACCOUNT),
)
def test_optimized_family(ecr_prefix):
    image_uri = fw_utils.create_image_uri(
        MOCK_REGION,
        MOCK_FRAMEWORK,
        "ml.p3.2xlarge",
        "1.0.0",
        "py3",
        optimized_families=["c5", "p3"],
    )
    assert (
        image_uri == "520713654638.dkr.ecr.mars-south-3.amazonaws.com/sagemaker-mlfw:1.0.0-p3-py3"
    )


@patch(
    "sagemaker.fw_utils.get_ecr_image_uri_prefix",
    return_value=ECR_PREFIX_FORMAT.format(MOCK_ACCOUNT),
)
def test_unoptimized_cpu_family(ecr_prefix):
    image_uri = fw_utils.create_image_uri(
        MOCK_REGION, MOCK_FRAMEWORK, "ml.m4.xlarge", "1.0.0", "py3", optimized_families=["c5", "p3"]
    )
    assert (
        image_uri == "520713654638.dkr.ecr.mars-south-3.amazonaws.com/sagemaker-mlfw:1.0.0-cpu-py3"
    )


@patch(
    "sagemaker.fw_utils.get_ecr_image_uri_prefix",
    return_value=ECR_PREFIX_FORMAT.format(MOCK_ACCOUNT),
)
def test_unoptimized_gpu_family(ecr_prefix):
    image_uri = fw_utils.create_image_uri(
        MOCK_REGION, MOCK_FRAMEWORK, "ml.p2.xlarge", "1.0.0", "py3", optimized_families=["c5", "p3"]
    )
    assert (
        image_uri == "520713654638.dkr.ecr.mars-south-3.amazonaws.com/sagemaker-mlfw:1.0.0-gpu-py3"
    )


def test_tar_and_upload_dir_s3(sagemaker_session):
    bucket = "mybucket"
    s3_key_prefix = "something/source"
    script = "mnist.py"
    directory = "s3://m"
    result = fw_utils.tar_and_upload_dir(
        sagemaker_session, bucket, s3_key_prefix, script, directory
    )

    assert result == fw_utils.UploadedCode("s3://m", "mnist.py")


@patch("sagemaker.utils")
def test_tar_and_upload_dir_s3_with_kms(utils, sagemaker_session):
    bucket = "mybucket"
    s3_key_prefix = "something/source"
    script = "mnist.py"
    kms_key = "kms-key"
    result = fw_utils.tar_and_upload_dir(
        sagemaker_session, bucket, s3_key_prefix, script, kms_key=kms_key
    )

    assert result == fw_utils.UploadedCode(
        "s3://{}/{}/sourcedir.tar.gz".format(bucket, s3_key_prefix), script
    )

    extra_args = {"ServerSideEncryption": "aws:kms", "SSEKMSKeyId": kms_key}
    obj = sagemaker_session.resource("s3").Object("", "")
    obj.upload_file.assert_called_with(utils.create_tar_file(), ExtraArgs=extra_args)


def test_validate_source_dir_does_not_exits(sagemaker_session):
    script = "mnist.py"
    directory = " !@#$%^&*()path probably in not there.!@#$%^&*()"
    with pytest.raises(ValueError):
        fw_utils.validate_source_dir(script, directory)


def test_validate_source_dir_is_not_directory(sagemaker_session):
    script = "mnist.py"
    directory = inspect.getfile(inspect.currentframe())
    with pytest.raises(ValueError):
        fw_utils.validate_source_dir(script, directory)


def test_validate_source_dir_file_not_in_dir():
    script = " !@#$%^&*() .myscript. !@#$%^&*() "
    directory = "."
    with pytest.raises(ValueError):
        fw_utils.validate_source_dir(script, directory)


def test_tar_and_upload_dir_not_s3(sagemaker_session):
    bucket = "mybucket"
    s3_key_prefix = "something/source"
    script = os.path.basename(__file__)
    directory = os.path.dirname(os.path.abspath(inspect.getfile(inspect.currentframe())))
    result = fw_utils.tar_and_upload_dir(
        sagemaker_session, bucket, s3_key_prefix, script, directory
    )
    assert result == fw_utils.UploadedCode(
        "s3://{}/{}/sourcedir.tar.gz".format(bucket, s3_key_prefix), script
    )


def file_tree(tmpdir, files=None, folders=None):
    files = files or []
    folders = folders or []
    for file in files:
        tmpdir.join(file).ensure(file=True)

    for folder in folders:
        tmpdir.join(folder).ensure(dir=True)

    return str(tmpdir)


def test_tar_and_upload_dir_no_directory(sagemaker_session, tmpdir):
    source_dir = file_tree(tmpdir, ["train.py"])
    entrypoint = os.path.join(source_dir, "train.py")

    with patch("shutil.rmtree"):
        result = fw_utils.tar_and_upload_dir(
            sagemaker_session, "bucket", "prefix", entrypoint, None
        )

    assert result == fw_utils.UploadedCode(
        s3_prefix="s3://bucket/prefix/sourcedir.tar.gz", script_name="train.py"
    )

    assert {"/train.py"} == list_source_dir_files(sagemaker_session, tmpdir)


def test_tar_and_upload_dir_no_directory_only_entrypoint(sagemaker_session, tmpdir):
    source_dir = file_tree(tmpdir, ["train.py", "not_me.py"])
    entrypoint = os.path.join(source_dir, "train.py")

    with patch("shutil.rmtree"):
        result = fw_utils.tar_and_upload_dir(
            sagemaker_session, "bucket", "prefix", entrypoint, None
        )

    assert result == fw_utils.UploadedCode(
        s3_prefix="s3://bucket/prefix/sourcedir.tar.gz", script_name="train.py"
    )

    assert {"/train.py"} == list_source_dir_files(sagemaker_session, tmpdir)


def test_tar_and_upload_dir_no_directory_bare_filename(sagemaker_session, tmpdir):
    source_dir = file_tree(tmpdir, ["train.py"])
    entrypoint = "train.py"

    with patch("shutil.rmtree"):
        with cd(source_dir):
            result = fw_utils.tar_and_upload_dir(
                sagemaker_session, "bucket", "prefix", entrypoint, None
            )

    assert result == fw_utils.UploadedCode(
        s3_prefix="s3://bucket/prefix/sourcedir.tar.gz", script_name="train.py"
    )

    assert {"/train.py"} == list_source_dir_files(sagemaker_session, tmpdir)


def test_tar_and_upload_dir_with_directory(sagemaker_session, tmpdir):
    file_tree(tmpdir, ["src-dir/train.py"])
    source_dir = os.path.join(str(tmpdir), "src-dir")

    with patch("shutil.rmtree"):
        result = fw_utils.tar_and_upload_dir(
            sagemaker_session, "bucket", "prefix", "train.py", source_dir
        )

    assert result == fw_utils.UploadedCode(
        s3_prefix="s3://bucket/prefix/sourcedir.tar.gz", script_name="train.py"
    )

    assert {"/train.py"} == list_source_dir_files(sagemaker_session, tmpdir)


def test_tar_and_upload_dir_with_subdirectory(sagemaker_session, tmpdir):
    file_tree(tmpdir, ["src-dir/sub/train.py"])
    source_dir = os.path.join(str(tmpdir), "src-dir")

    with patch("shutil.rmtree"):
        result = fw_utils.tar_and_upload_dir(
            sagemaker_session, "bucket", "prefix", "train.py", source_dir
        )

    assert result == fw_utils.UploadedCode(
        s3_prefix="s3://bucket/prefix/sourcedir.tar.gz", script_name="train.py"
    )

    assert {"/sub/train.py"} == list_source_dir_files(sagemaker_session, tmpdir)


def test_tar_and_upload_dir_with_directory_and_files(sagemaker_session, tmpdir):
    file_tree(tmpdir, ["src-dir/train.py", "src-dir/laucher", "src-dir/module/__init__.py"])
    source_dir = os.path.join(str(tmpdir), "src-dir")

    with patch("shutil.rmtree"):
        result = fw_utils.tar_and_upload_dir(
            sagemaker_session, "bucket", "prefix", "train.py", source_dir
        )

    assert result == fw_utils.UploadedCode(
        s3_prefix="s3://bucket/prefix/sourcedir.tar.gz", script_name="train.py"
    )

    assert {"/laucher", "/module/__init__.py", "/train.py"} == list_source_dir_files(
        sagemaker_session, tmpdir
    )


def test_tar_and_upload_dir_with_directories_and_files(sagemaker_session, tmpdir):
    file_tree(tmpdir, ["src-dir/a/b", "src-dir/a/b2", "src-dir/x/y", "src-dir/x/y2", "src-dir/z"])
    source_dir = os.path.join(str(tmpdir), "src-dir")

    with patch("shutil.rmtree"):
        result = fw_utils.tar_and_upload_dir(
            sagemaker_session, "bucket", "prefix", "a/b", source_dir
        )

    assert result == fw_utils.UploadedCode(
        s3_prefix="s3://bucket/prefix/sourcedir.tar.gz", script_name="a/b"
    )

    assert {"/a/b", "/a/b2", "/x/y", "/x/y2", "/z"} == list_source_dir_files(
        sagemaker_session, tmpdir
    )


def test_tar_and_upload_dir_with_many_folders(sagemaker_session, tmpdir):
    file_tree(tmpdir, ["src-dir/a/b", "src-dir/a/b2", "common/x/y", "common/x/y2", "t/y/z"])
    source_dir = os.path.join(str(tmpdir), "src-dir")
    dependencies = [os.path.join(str(tmpdir), "common"), os.path.join(str(tmpdir), "t", "y", "z")]

    with patch("shutil.rmtree"):
        result = fw_utils.tar_and_upload_dir(
            sagemaker_session, "bucket", "prefix", "pipeline.py", source_dir, dependencies
        )

    assert result == fw_utils.UploadedCode(
        s3_prefix="s3://bucket/prefix/sourcedir.tar.gz", script_name="pipeline.py"
    )

    assert {"/a/b", "/a/b2", "/common/x/y", "/common/x/y2", "/z"} == list_source_dir_files(
        sagemaker_session, tmpdir
    )


def test_test_tar_and_upload_dir_with_subfolders(sagemaker_session, tmpdir):
    file_tree(tmpdir, ["a/b/c", "a/b/c2"])
    root = file_tree(tmpdir, ["x/y/z", "x/y/z2"])

    with patch("shutil.rmtree"):
        result = fw_utils.tar_and_upload_dir(
            sagemaker_session,
            "bucket",
            "prefix",
            "b/c",
            os.path.join(root, "a"),
            [os.path.join(root, "x")],
        )

    assert result == fw_utils.UploadedCode(
        s3_prefix="s3://bucket/prefix/sourcedir.tar.gz", script_name="b/c"
    )

    assert {"/b/c", "/b/c2", "/x/y/z", "/x/y/z2"} == list_source_dir_files(
        sagemaker_session, tmpdir
    )


def list_source_dir_files(sagemaker_session, tmpdir):
    source_dir_tar = sagemaker_session.resource("s3").Object().upload_file.call_args[0][0]

    source_dir_files = list_tar_files("/opt/ml/code/", source_dir_tar, tmpdir)
    return source_dir_files


def list_tar_files(folder, tar_ball, tmpdir):
    startpath = str(tmpdir.ensure(folder, dir=True))

    with tarfile.open(name=tar_ball, mode="r:gz") as t:
        t.extractall(path=startpath)

    def walk():
        for root, dirs, files in os.walk(startpath):
            path = root.replace(startpath, "")
            for f in files:
                yield "%s/%s" % (path, f)

    result = set(walk())
    return result if result else {}


def test_framework_name_from_image_mxnet():
    image_name = "123.dkr.ecr.us-west-2.amazonaws.com/sagemaker-mxnet:1.1-gpu-py3"
    assert ("mxnet", "py3", "1.1-gpu-py3", None) == fw_utils.framework_name_from_image(image_name)


def test_framework_name_from_image_mxnet_in_gov():
    image_name = "123.dkr.ecr.region-name.c2s.ic.gov/sagemaker-mxnet:1.1-gpu-py3"
    assert ("mxnet", "py3", "1.1-gpu-py3", None) == fw_utils.framework_name_from_image(image_name)


def test_framework_name_from_image_tf():
    image_name = "123.dkr.ecr.us-west-2.amazonaws.com/sagemaker-tensorflow:1.6-cpu-py2"
    assert ("tensorflow", "py2", "1.6-cpu-py2", None) == fw_utils.framework_name_from_image(
        image_name
    )


def test_framework_name_from_image_tf_scriptmode():
    image_name = "123.dkr.ecr.us-west-2.amazonaws.com/sagemaker-tensorflow-scriptmode:1.12-cpu-py3"
    assert (
        "tensorflow",
        "py3",
        "1.12-cpu-py3",
        "scriptmode",
    ) == fw_utils.framework_name_from_image(image_name)

    image_name = "123.dkr.ecr.us-west-2.amazonaws.com/tensorflow-training:1.13-cpu-py3"
    assert ("tensorflow", "py3", "1.13-cpu-py3", "training") == fw_utils.framework_name_from_image(
        image_name
    )


def test_framework_name_from_image_rl():
    image_name = "123.dkr.ecr.us-west-2.amazonaws.com/sagemaker-rl-mxnet:toolkit1.1-gpu-py3"
    assert ("mxnet", "py3", "toolkit1.1-gpu-py3", None) == fw_utils.framework_name_from_image(
        image_name
    )


def test_legacy_name_from_framework_image():
    image_name = "123.dkr.ecr.us-west-2.amazonaws.com/sagemaker-mxnet-py3-gpu:2.5.6-gpu-py2"
    framework, py_ver, tag, _ = fw_utils.framework_name_from_image(image_name)
    assert framework == "mxnet"
    assert py_ver == "py3"
    assert tag == "2.5.6-gpu-py2"


def test_legacy_name_from_wrong_framework():
    framework, py_ver, tag, _ = fw_utils.framework_name_from_image(
        "123.dkr.ecr.us-west-2.amazonaws.com/sagemaker-myown-py2-gpu:1"
    )
    assert framework is None
    assert py_ver is None
    assert tag is None


def test_legacy_name_from_wrong_python():
    framework, py_ver, tag, _ = fw_utils.framework_name_from_image(
        "123.dkr.ecr.us-west-2.amazonaws.com/sagemaker-myown-py4-gpu:1"
    )
    assert framework is None
    assert py_ver is None
    assert tag is None


def test_legacy_name_from_wrong_device():
    framework, py_ver, tag, _ = fw_utils.framework_name_from_image(
        "123.dkr.ecr.us-west-2.amazonaws.com/sagemaker-myown-py4-gpu:1"
    )
    assert framework is None
    assert py_ver is None
    assert tag is None


def test_legacy_name_from_image_any_tag():
    image_name = "123.dkr.ecr.us-west-2.amazonaws.com/sagemaker-tensorflow-py2-cpu:any-tag"
    framework, py_ver, tag, _ = fw_utils.framework_name_from_image(image_name)
    assert framework == "tensorflow"
    assert py_ver == "py2"
    assert tag == "any-tag"


def test_framework_version_from_tag():
    version = fw_utils.framework_version_from_tag("1.5rc-keras-gpu-py2")
    assert version == "1.5rc-keras"


def test_framework_version_from_tag_other():
    version = fw_utils.framework_version_from_tag("weird-tag-py2")
    assert version is None


def test_parse_s3_url():
    bucket, key_prefix = fw_utils.parse_s3_url("s3://bucket/code_location")
    assert "bucket" == bucket
    assert "code_location" == key_prefix


def test_parse_s3_url_fail():
    with pytest.raises(ValueError) as error:
        fw_utils.parse_s3_url("t3://code_location")
    assert "Expecting 's3' scheme" in str(error)


def test_model_code_key_prefix_with_all_values_present():
    key_prefix = fw_utils.model_code_key_prefix("prefix", "model_name", "image_name")
    assert key_prefix == "prefix/model_name"


def test_model_code_key_prefix_with_no_prefix_and_all_other_values_present():
    key_prefix = fw_utils.model_code_key_prefix(None, "model_name", "image_name")
    assert key_prefix == "model_name"


@patch("time.strftime", return_value=TIMESTAMP)
def test_model_code_key_prefix_with_only_image_present(time):
    key_prefix = fw_utils.model_code_key_prefix(None, None, "image_name")
    assert key_prefix == name_from_image("image_name")


@patch("time.strftime", return_value=TIMESTAMP)
def test_model_code_key_prefix_and_image_present(time):
    key_prefix = fw_utils.model_code_key_prefix("prefix", None, "image_name")
    assert key_prefix == "prefix/" + name_from_image("image_name")


def test_model_code_key_prefix_with_prefix_present_and_others_none_fail():
    with pytest.raises(TypeError) as error:
        fw_utils.model_code_key_prefix("prefix", None, None)
    assert "expected string" in str(error)


def test_model_code_key_prefix_with_all_none_fail():
    with pytest.raises(TypeError) as error:
        fw_utils.model_code_key_prefix(None, None, None)
    assert "expected string" in str(error)


def test_region_supports_debugger_feature_returns_true_for_supported_regions():
    assert fw_utils._region_supports_debugger("us-west-2") is True
    assert fw_utils._region_supports_debugger("us-east-2") is True


def test_region_supports_debugger_feature_returns_false_for_unsupported_regions():
    assert fw_utils._region_supports_debugger("us-gov-west-1") is False
    assert fw_utils._region_supports_debugger("us-iso-east-1") is False


def test_warn_if_parameter_server_with_multi_gpu(caplog):
    train_instance_type = "ml.p2.8xlarge"
    distributions = {"parameter_server": {"enabled": True}}

    fw_utils.warn_if_parameter_server_with_multi_gpu(
        training_instance_type=train_instance_type, distributions=distributions
    )
    assert fw_utils.PARAMETER_SERVER_MULTI_GPU_WARNING in caplog.text


<<<<<<< HEAD
def test_validate_version_or_image_args_not_raises():
    good_args = [("1.0", "py3", None), (None, "py3", "my:uri"), ("1.0", None, "my:uri")]
    for framework_version, py_version, image_name in good_args:
        fw_utils.validate_version_or_image_args(framework_version, py_version, image_name)


def test_validate_version_or_image_args_raises():
    bad_args = [(None, None, None), (None, "py3", None), ("1.0", None, None)]
    for framework_version, py_version, image_name in bad_args:
        with pytest.raises(ValueError):
            fw_utils.validate_version_or_image_args(framework_version, py_version, image_name)
=======
def test_warn_if_parameter_server_with_local_multi_gpu(caplog):
    train_instance_type = "local_gpu"
    distributions = {"parameter_server": {"enabled": True}}

    fw_utils.warn_if_parameter_server_with_multi_gpu(
        training_instance_type=train_instance_type, distributions=distributions
    )
    assert fw_utils.PARAMETER_SERVER_MULTI_GPU_WARNING in caplog.text
>>>>>>> d89bac4a
<|MERGE_RESOLUTION|>--- conflicted
+++ resolved
@@ -1274,7 +1274,16 @@
     assert fw_utils.PARAMETER_SERVER_MULTI_GPU_WARNING in caplog.text
 
 
-<<<<<<< HEAD
+def test_warn_if_parameter_server_with_local_multi_gpu(caplog):
+    train_instance_type = "local_gpu"
+    distributions = {"parameter_server": {"enabled": True}}
+
+    fw_utils.warn_if_parameter_server_with_multi_gpu(
+        training_instance_type=train_instance_type, distributions=distributions
+    )
+    assert fw_utils.PARAMETER_SERVER_MULTI_GPU_WARNING in caplog.text
+
+
 def test_validate_version_or_image_args_not_raises():
     good_args = [("1.0", "py3", None), (None, "py3", "my:uri"), ("1.0", None, "my:uri")]
     for framework_version, py_version, image_name in good_args:
@@ -1285,14 +1294,4 @@
     bad_args = [(None, None, None), (None, "py3", None), ("1.0", None, None)]
     for framework_version, py_version, image_name in bad_args:
         with pytest.raises(ValueError):
-            fw_utils.validate_version_or_image_args(framework_version, py_version, image_name)
-=======
-def test_warn_if_parameter_server_with_local_multi_gpu(caplog):
-    train_instance_type = "local_gpu"
-    distributions = {"parameter_server": {"enabled": True}}
-
-    fw_utils.warn_if_parameter_server_with_multi_gpu(
-        training_instance_type=train_instance_type, distributions=distributions
-    )
-    assert fw_utils.PARAMETER_SERVER_MULTI_GPU_WARNING in caplog.text
->>>>>>> d89bac4a
+            fw_utils.validate_version_or_image_args(framework_version, py_version, image_name)