--- conflicted
+++ resolved
@@ -24,126 +24,6 @@
 from sagemaker.utils import name_from_image
 
 TIMESTAMP = "2017-10-10-14-14-15"
-<<<<<<< HEAD
-=======
-ECR_PREFIX_FORMAT = "{}.dkr.ecr.mars-south-3.amazonaws.com"
-
-MOCK_ACCOUNT = "520713654638"
-MOCK_FRAMEWORK = "mlfw"
-MOCK_REGION = "mars-south-3"
-MOCK_ACCELERATOR = "eia1.medium"
-MOCK_HKG_REGION = "ap-east-1"
-MOCK_BAH_REGION = "me-south-1"
-
-
-ORIGINAL_FW_VERSIONS = {
-    "pytorch": ["0.4", "0.4.0", "1.0", "1.0.0"],
-    "mxnet": ["0.12", "0.12.1", "1.0", "1.0.0", "1.1", "1.1.0", "1.2", "1.2.1"],
-    "tensorflow": [
-        "1.4",
-        "1.4.1",
-        "1.5",
-        "1.5.0",
-        "1.6",
-        "1.6.0",
-        "1.7",
-        "1.7.0",
-        "1.8",
-        "1.8.0",
-        "1.9",
-        "1.9.0",
-        "1.10",
-        "1.10.0",
-        "1.11",
-        "1.11.0",
-        "1.12",
-        "1.12.0",
-    ],
-}
-
-
-SERVING_FW_VERSIONS = {
-    "pytorch": ["1.1", "1.1.0"],
-    "mxnet": ["1.3", "1.3.0", "1.4.0"],
-    "tensorflow": ["1.11", "1.11.0", "1.12", "1.12.0"],
-}
-
-
-def get_account(framework, framework_version, py_version="py3"):
-    if (
-        framework_version in ORIGINAL_FW_VERSIONS[framework]
-        or framework_version in SERVING_FW_VERSIONS[framework]
-        or is_mxnet_1_4_py2(
-            framework, framework_version, py_version
-        )  # except for MXNet 1.4.1 (1.4) py2 Asimov teams owns both py2 and py3
-    ):
-        return fw_utils.DEFAULT_ACCOUNT
-    return fw_utils.ASIMOV_DEFAULT_ACCOUNT
-
-
-def get_repo_name(framework, framework_version, is_serving=False, py_version="py3"):
-    if (
-        framework_version in ORIGINAL_FW_VERSIONS[framework]
-        or framework_version in SERVING_FW_VERSIONS[framework]
-        or is_mxnet_1_4_py2(framework, framework_version, py_version)
-    ):  # except for MXNet 1.4.1 (1.4) py2 Asimov teams owns both py2 and py3
-        # TODO: check whether sagemaker-{}-serving images actually exist for ORIGINAL_FW_VERSIONS
-        if is_serving:
-            ecr_repo = "sagemaker-{}-serving"
-        else:
-            ecr_repo = "sagemaker-{}"
-            if framework == "tensorflow" and framework_version in SERVING_FW_VERSIONS[framework]:
-                framework = framework + "-scriptmode"
-    elif is_serving:
-        ecr_repo = "{}-inference"
-    else:
-        ecr_repo = "{}-training"
-    return ecr_repo.format(framework)
-
-
-def is_mxnet_1_4_py2(framework, framework_version, py_version):
-    return framework == "mxnet" and py_version == "py2" and framework_version in ["1.4", "1.4.1"]
-
-
-@pytest.fixture(
-    scope="module",
-    params=["1.11", "1.11.0", "1.12", "1.12.0", "1.14", "1.14.0", "1.15", "1.15.0", "2.0", "2.2.0"],
-)
-def tf_version(request):
-    return request.param
-
-
-@pytest.fixture(
-    scope="module",
-    params=["0.4", "0.4.0", "1.0", "1.0.0", "1.1", "1.1.0", "1.2", "1.2.0", "1.3", "1.3.1"],
-)
-def pytorch_version(request):
-    return request.param
-
-
-@pytest.fixture(
-    scope="module",
-    params=[
-        "0.12",
-        "0.12.1",
-        "1.0",
-        "1.0.0",
-        "1.1",
-        "1.1.0",
-        "1.2",
-        "1.2.1",
-        "1.3",
-        "1.3.0",
-        "1.4",
-        "1.4.0",
-        "1.4.1",
-        "1.6",
-        "1.6.0",
-    ],
-)
-def mxnet_version(request):
-    return request.param
->>>>>>> e774fcf3
 
 
 @contextmanager
